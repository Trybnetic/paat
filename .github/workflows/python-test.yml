--- conflicted
+++ resolved
@@ -13,11 +13,6 @@
     name: ${{ matrix.os }} ${{ matrix.python-version }}
     strategy:
       matrix:
-<<<<<<< HEAD
-        os: [ubuntu-latest, windows-latest, macOS-latest]
-        python-version: ['3.9', '3.10']
-        poetry-version: [1.1.14]
-=======
         os: [
           ubuntu-latest, 
           #windows-latest, 
@@ -25,7 +20,6 @@
           ]
         python-version: ['3.9', '3.10']
         poetry-version: [1.7.1]
->>>>>>> cc7f3bd4
       fail-fast: false
     runs-on: ${{ matrix.os }}
     steps:
