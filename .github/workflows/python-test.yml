--- conflicted
+++ resolved
@@ -18,11 +18,7 @@
           #windows-latest, 
           #macOS-latest
           ]
-<<<<<<< HEAD
-        python-version: ['3.10', '3.11', '3.12']
-=======
-        python-version: ['3.9', '3.10', '3.11']
->>>>>>> d6268527
+        python-version: ['3.10', '3.11']
         poetry-version: [1.7.1]
       fail-fast: false
     runs-on: ${{ matrix.os }}
