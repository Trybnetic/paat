--- conflicted
+++ resolved
@@ -19,7 +19,6 @@
 .coverage
 coverage.xml
 
-<<<<<<< HEAD
 # Paper
 paper/media/
 paper/jats/
@@ -27,6 +26,5 @@
 paper.jats
 paper.pdf
 paper/process.py
-=======
-.vscode/
->>>>>>> d63b97d8
+
+.vscode/