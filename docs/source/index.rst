.. automodule:: paat
  :noindex:


.. toctree::
   :maxdepth: 2
   :hidden:
   :caption: Contents

   background
   examples
   paat
   development
   credits


Quickstart
----------

Installation
~~~~~~~~~~~~

The easiest way is to install *paat* directly from PyPI using pip:

.. code:: bash

    pip install paat

For reproducible versions, see `zenodo <https://doi.org/10.5281/zenodo.13885749>`_.


Usage
~~~~~

<<<<<<< HEAD
*PAAT* comprises several functions to work with raw data from ActiGraph devices. The following code snippet should give you a brief overview and idea on how to use this package. Further examples and more information on the functions can be found in the documentation.

It is also possible to use other packages such as `actipy <https://github.com/OxWearables/actipy>`_ or `SciKit Digital Health (SKDH) <https://github.com/pfizer-opensource/scikit-digital-health>`_ to load the data. The only prerequisite is that a pandas DataFrame with a TimeStamp index and the sampling frequency is provided.
=======
For now, several functions to work with raw data from ActiGraph devices are implemented while others are still work in progress. The following code snippet should give you a brief overview and idea on how to use this package. Further, examples and more information on the functions can be found in the documentation.

It is also possible to use other packages such as `actipy <lhttps://github.com/OxWearables/actipy>`_ or `SciKit Digital Health (SKDH) <https://github.com/pfizer-opensource/scikit-digital-health>`_ to load the data. The only prerequisite is that a pandas DataFrame with a TimeStamp index and the sampling frequency is provided.
>>>>>>> d61b54df

.. code-block:: python

    # Load data from file
    data, sample_freq = paat.read_gt3x('path/to/gt3x/file')

    # Detect non-wear time
    data.loc[:, "Non Wear Time"] = paat.detect_non_wear_time_hees2011(data, sample_freq)

    # Detect sleep episodes
    data.loc[:, "Time in Bed"] = paat.detect_time_in_bed_weitz2024(data, sample_freq)

    # Classify moderate-to-vigorous and sedentary behavior using the cutpoints from Sanders et al. (2019)
    data.loc[:, ["MVPA", "SB"]] = paat.calculate_pa_levels(
        data, 
        sample_freq,
        mvpa_cutpoint=.069, 
        sb_cutpoint=.015
    )

    # Merge the activity columns into one labelled column. columns indicates the
    # importance of the columns, later names are more important and will be kept
    data.loc[:, "Activity"] = paat.create_activity_column(
        data, 
        columns=["SB", "MVPA", "Time in Bed", "Non Wear Time"]
    )

    # Remove the other columns after merging
    data =  data[["X", "Y", "Z", "Activity"]]

.. note::

    Note that these are only examples. There are multiple methods implemented in PAAT and the processing pipeline can easily be adjusted to individual needs. More (and also interactive) examples can be found in the :doc:`examples section <examples>` and an overview over the implemented methods including references to the original publications is also provided in the :doc:`API documentation <paat>`. <|MERGE_RESOLUTION|>--- conflicted
+++ resolved
@@ -32,15 +32,9 @@
 Usage
 ~~~~~
 
-<<<<<<< HEAD
 *PAAT* comprises several functions to work with raw data from ActiGraph devices. The following code snippet should give you a brief overview and idea on how to use this package. Further examples and more information on the functions can be found in the documentation.
 
 It is also possible to use other packages such as `actipy <https://github.com/OxWearables/actipy>`_ or `SciKit Digital Health (SKDH) <https://github.com/pfizer-opensource/scikit-digital-health>`_ to load the data. The only prerequisite is that a pandas DataFrame with a TimeStamp index and the sampling frequency is provided.
-=======
-For now, several functions to work with raw data from ActiGraph devices are implemented while others are still work in progress. The following code snippet should give you a brief overview and idea on how to use this package. Further, examples and more information on the functions can be found in the documentation.
-
-It is also possible to use other packages such as `actipy <lhttps://github.com/OxWearables/actipy>`_ or `SciKit Digital Health (SKDH) <https://github.com/pfizer-opensource/scikit-digital-health>`_ to load the data. The only prerequisite is that a pandas DataFrame with a TimeStamp index and the sampling frequency is provided.
->>>>>>> d61b54df
 
 .. code-block:: python
 
@@ -53,6 +47,7 @@
     # Detect sleep episodes
     data.loc[:, "Time in Bed"] = paat.detect_time_in_bed_weitz2024(data, sample_freq)
 
+    # Classify moderate-to-vigorous and sedentary behavior using the cutpoints from Sanders et al. (2019)
     # Classify moderate-to-vigorous and sedentary behavior using the cutpoints from Sanders et al. (2019)
     data.loc[:, ["MVPA", "SB"]] = paat.calculate_pa_levels(
         data, 
