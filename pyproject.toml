--- conflicted
+++ resolved
@@ -44,25 +44,6 @@
 matplotlib = "^3.6.1"
 seaborn = "^0.12.0"
 
-<<<<<<< HEAD
-
-[tool.poetry.dev-dependencies]
-pytest = "^7.0"
-pytest-cov = "^2.4"
-pydocstyle = "^6.1.1"
-flake8 = "^4.0.1"
-sphinx = "^1.4"
-sphinx_rtd_theme = "1.0.0"
-notebook = "^6.4.10"
-numpydoc = "1.2"
-easydev = "0.9.35"
-pylint = "^2.0.0"
-nbsphinx = "0.8.8"
-vulture = "^2.3"
-pygt3x = "^0.1.1"
-
-=======
->>>>>>> cc7f3bd4
 [tool.poetry.extras]
 docs = ["sphinx", "sphinx_rtd_theme", "numpydoc", "easydev", "nbsphinx", "docutils"]
 
